import time
from contextlib import contextmanager
from typing import (TYPE_CHECKING, Any, ClassVar, Dict, Iterable, List,
                    Mapping, Optional)
from typing import Sequence as GenericSequence
from typing import Set, Tuple, Type, TypeVar, Union

from typing_extensions import assert_never

import vllm.envs as envs
from vllm.config import (CacheConfig, DecodingConfig, DeviceConfig,
                         EngineConfig, LoadConfig, LoRAConfig, ModelConfig,
                         MultiModalConfig, ObservabilityConfig, ParallelConfig,
                         PromptAdapterConfig, SchedulerConfig,
                         SpeculativeConfig)
from vllm.core.scheduler import (ScheduledSequenceGroup, Scheduler,
                                 SchedulerOutputs)
from vllm.engine.arg_utils import EngineArgs
from vllm.engine.metrics import (LoggingStatLogger, PrometheusStatLogger,
                                 StatLoggerBase, Stats)
from vllm.engine.output_processor.interfaces import (
    SequenceGroupOutputProcessor)
from vllm.engine.output_processor.stop_checker import StopChecker
from vllm.engine.output_processor.util import create_output_by_sequence_group
from vllm.executor.executor_base import ExecutorBase
from vllm.executor.ray_utils import initialize_ray_cluster
from vllm.inputs import (INPUT_REGISTRY, EncoderDecoderLLMInputs, LLMInputs,
                         PromptInputs, SingletonPromptInputs)
from vllm.inputs.parse import is_explicit_encoder_decoder_prompt
from vllm.logger import init_logger
from vllm.lora.request import LoRARequest
from vllm.multimodal import MultiModalDataDict
from vllm.outputs import (EmbeddingRequestOutput, RequestOutput,
                          RequestOutputFactory)
from vllm.pooling_params import PoolingParams
from vllm.prompt_adapter.request import PromptAdapterRequest
from vllm.sampling_params import SamplingParams
from vllm.sequence import (EmbeddingSequenceGroupOutput, ExecuteModelRequest,
                           PoolerOutput, SamplerOutput, Sequence,
                           SequenceGroup, SequenceGroupMetadata,
                           SequenceStatus)
from vllm.tracing import (SpanAttributes, SpanKind, extract_trace_context,
                          init_tracer)
from vllm.transformers_utils.config import try_get_generation_config
from vllm.transformers_utils.tokenizer_group import (
    AnyTokenizer, BaseTokenizerGroup, init_tokenizer_from_configs)
from vllm.usage.usage_lib import (UsageContext, is_usage_stats_enabled,
                                  usage_message)
from vllm.utils import Counter
from vllm.version import __version__ as VLLM_VERSION

logger = init_logger(__name__)
_LOCAL_LOGGING_INTERVAL_SEC = 5


def _load_generation_config_dict(model_config: ModelConfig) -> Dict[str, Any]:
    config = try_get_generation_config(
        model_config.model,
        trust_remote_code=model_config.trust_remote_code,
        revision=model_config.revision,
    )

    if config is None:
        return {}

    return config.to_diff_dict()


_O = TypeVar("_O", RequestOutput, EmbeddingRequestOutput)

PromptComponents = Tuple[Optional[str], List[int],
                         Optional[MultiModalDataDict]]
DecoderPromptComponents = Tuple[Optional[str], Optional[List[int]],
                                Optional[MultiModalDataDict]]


class LLMEngine:
    """An LLM engine that receives requests and generates texts.

    This is the main class for the vLLM engine. It receives requests
    from clients and generates texts from the LLM. It includes a tokenizer, a
    language model (possibly distributed across multiple GPUs), and GPU memory
    space allocated for intermediate states (aka KV cache). This class utilizes
    iteration-level scheduling and efficient memory management to maximize the
    serving throughput.

    The :class:`~vllm.LLM` class wraps this class for offline batched inference
    and the :class:`AsyncLLMEngine` class wraps this class for online serving.

    The config arguments are derived from :class:`~vllm.EngineArgs`. (See
    :ref:`engine_args`)

    Args:
        model_config: The configuration related to the LLM model.
        cache_config: The configuration related to the KV cache memory
            management.
        parallel_config: The configuration related to distributed execution.
        scheduler_config: The configuration related to the request scheduler.
        device_config: The configuration related to the device.
        lora_config (Optional): The configuration related to serving multi-LoRA.
        multimodal_config (Optional): The configuration related to multimodal 
            models.
        speculative_config (Optional): The configuration related to speculative
            decoding.
        executor_class: The model executor class for managing distributed
            execution.
        prompt_adapter_config (Optional): The configuration related to serving 
            prompt adapters.
        log_stats: Whether to log statistics.
        usage_context: Specified entry point, used for usage info collection.
    """

    DO_VALIDATE_OUTPUT: ClassVar[bool] = False
    """A flag to toggle whether to validate the type of request output."""

    @classmethod
    @contextmanager
    def enable_output_validation(cls):
        cls.DO_VALIDATE_OUTPUT = True

        yield

        cls.DO_VALIDATE_OUTPUT = False

    @classmethod
    def validate_output(
        cls,
        output: object,
        output_type: Type[_O],
    ) -> _O:
        do_validate = cls.DO_VALIDATE_OUTPUT

        if ((TYPE_CHECKING or do_validate)
                and not isinstance(output, output_type)):
            raise TypeError(f"Expected output of type {output_type}, "
                            f"but found type {type(output)}")

        return output

    @classmethod
    def validate_outputs(
        cls,
        outputs: GenericSequence[object],
        output_type: Type[_O],
    ) -> List[_O]:
        do_validate = cls.DO_VALIDATE_OUTPUT

        outputs_: List[_O]
        if TYPE_CHECKING or do_validate:
            outputs_ = []
            for output in outputs:
                if not isinstance(output, output_type):
                    raise TypeError(f"Expected output of type {output_type}, "
                                    f"but found type {type(output)}")

                outputs_.append(output)
        else:
            outputs_ = outputs

        return outputs_

    tokenizer: Optional[BaseTokenizerGroup]

    def __init__(
        self,
        model_config: ModelConfig,
        cache_config: CacheConfig,
        parallel_config: ParallelConfig,
        scheduler_config: SchedulerConfig,
        device_config: DeviceConfig,
        load_config: LoadConfig,
        lora_config: Optional[LoRAConfig],
        multimodal_config: Optional[MultiModalConfig],
        speculative_config: Optional[SpeculativeConfig],
        decoding_config: Optional[DecodingConfig],
        observability_config: Optional[ObservabilityConfig],
        prompt_adapter_config: Optional[PromptAdapterConfig],
        executor_class: Type[ExecutorBase],
        log_stats: bool,
        usage_context: UsageContext = UsageContext.ENGINE_CONTEXT,
        stat_loggers: Optional[Dict[str, StatLoggerBase]] = None,
    ) -> None:
        logger.info(
            "Initializing an LLM engine (v%s) with config: "
            "model=%r, speculative_config=%r, tokenizer=%r, "
            "skip_tokenizer_init=%s, tokenizer_mode=%s, revision=%s, "
            "rope_scaling=%r, rope_theta=%r, tokenizer_revision=%s, "
            "trust_remote_code=%s, dtype=%s, max_seq_len=%d, "
            "download_dir=%r, load_format=%s, tensor_parallel_size=%d, "
            "pipeline_parallel_size=%d, "
            "disable_custom_all_reduce=%s, quantization=%s, "
            "enforce_eager=%s, kv_cache_dtype=%s, "
            "quantization_param_path=%s, device_config=%s, "
            "decoding_config=%r, observability_config=%r, "
            "seed=%d, served_model_name=%s, use_v2_block_manager=%s, "
            "enable_prefix_caching=%s)",
            VLLM_VERSION,
            model_config.model,
            speculative_config,
            model_config.tokenizer,
            model_config.skip_tokenizer_init,
            model_config.tokenizer_mode,
            model_config.revision,
            model_config.rope_scaling,
            model_config.rope_theta,
            model_config.tokenizer_revision,
            model_config.trust_remote_code,
            model_config.dtype,
            model_config.max_model_len,
            load_config.download_dir,
            load_config.load_format,
            parallel_config.tensor_parallel_size,
            parallel_config.pipeline_parallel_size,
            parallel_config.disable_custom_all_reduce,
            model_config.quantization,
            model_config.enforce_eager,
            cache_config.cache_dtype,
            model_config.quantization_param_path,
            device_config.device,
            decoding_config,
            observability_config,
            model_config.seed,
            model_config.served_model_name,
            scheduler_config.use_v2_block_manager,
            cache_config.enable_prefix_caching,
        )
        # TODO(woosuk): Print more configs in debug mode.

        self.model_config = model_config
        self.cache_config = cache_config
        self.lora_config = lora_config
        self.multimodal_config = multimodal_config
        self.parallel_config = parallel_config
        self.scheduler_config = scheduler_config
        self.device_config = device_config
        self.speculative_config = speculative_config
        self.load_config = load_config
        self.decoding_config = decoding_config or DecodingConfig()
        self.prompt_adapter_config = prompt_adapter_config
        self.observability_config = observability_config or ObservabilityConfig(
        )
        self.log_stats = log_stats

        if not self.model_config.skip_tokenizer_init:
            self.tokenizer = self._init_tokenizer()
<<<<<<< HEAD
        else:
            self.tokenizer = None
=======
            self.detokenizer = Detokenizer(self.tokenizer)
            tokenizer_group = self.get_tokenizer_group()
        else:
            self.tokenizer = None
            self.detokenizer = None
            tokenizer_group = None

        # Ensure that the function doesn't contain a reference to self,
        # to avoid engine GC issues
        def get_tokenizer_for_seq(sequence: Sequence) -> AnyTokenizer:
            assert tokenizer_group, ("tokenizer_group cannot be None, "
                                     "make sure skip_tokenizer_init is False")
            return tokenizer_group.get_lora_tokenizer(sequence.lora_request)
>>>>>>> fb377d7e

        self.seq_counter = Counter()
        self.generation_config_fields = _load_generation_config_dict(
            model_config)

        self.input_processor = INPUT_REGISTRY.create_input_processor(
            self.model_config)

        self.model_executor = executor_class(
            model_config=model_config,
            cache_config=cache_config,
            parallel_config=parallel_config,
            scheduler_config=scheduler_config,
            device_config=device_config,
            lora_config=lora_config,
            multimodal_config=multimodal_config,
            speculative_config=speculative_config,
            load_config=load_config,
            prompt_adapter_config=prompt_adapter_config,
            observability_config=self.observability_config,
        )

        if not self.model_config.embedding_mode:
            self._initialize_kv_caches()

        # If usage stat is enabled, collect relevant info.
        if is_usage_stats_enabled():
            from vllm.model_executor.model_loader import (
                get_architecture_class_name)
            usage_message.report_usage(
                get_architecture_class_name(model_config),
                usage_context,
                extra_kvs={
                    # Common configuration
                    "dtype":
                    str(model_config.dtype),
                    "tensor_parallel_size":
                    parallel_config.tensor_parallel_size,
                    "block_size":
                    cache_config.block_size,
                    "gpu_memory_utilization":
                    cache_config.gpu_memory_utilization,

                    # Quantization
                    "quantization":
                    model_config.quantization,
                    "kv_cache_dtype":
                    str(cache_config.cache_dtype),

                    # Feature flags
                    "enable_lora":
                    bool(lora_config),
                    "enable_prompt_adapter":
                    bool(prompt_adapter_config),
                    "enable_prefix_caching":
                    cache_config.enable_prefix_caching,
                    "enforce_eager":
                    model_config.enforce_eager,
                    "disable_custom_all_reduce":
                    parallel_config.disable_custom_all_reduce,
                })

        if self.tokenizer:
            # Ping the tokenizer to ensure liveness if it runs in a
            # different process.
            self.tokenizer.ping()

        # Create the scheduler.
        # NOTE: the cache_config here have been updated with the numbers of
        # GPU and CPU blocks, which are profiled in the distributed executor.
        self.scheduler = [
            Scheduler(scheduler_config, cache_config, lora_config,
                      parallel_config.pipeline_parallel_size)
            for _ in range(parallel_config.pipeline_parallel_size)
        ]

        # Metric Logging.
        if self.log_stats:
            if stat_loggers is not None:
                self.stat_loggers = stat_loggers
            else:
                self.stat_loggers = {
                    "logging":
                    LoggingStatLogger(
                        local_interval=_LOCAL_LOGGING_INTERVAL_SEC),
                    "prometheus":
                    PrometheusStatLogger(
                        local_interval=_LOCAL_LOGGING_INTERVAL_SEC,
                        labels=dict(model_name=model_config.served_model_name),
                        max_model_len=self.model_config.max_model_len),
                }
                self.stat_loggers["prometheus"].info("cache_config",
                                                     self.cache_config)

        self.tracer = None
        if self.observability_config.otlp_traces_endpoint:
            self.tracer = init_tracer(
                "vllm.llm_engine",
                self.observability_config.otlp_traces_endpoint)

        # Create sequence output processor, e.g. for beam search or
        # speculative decoding.
        self.output_processor = (
            SequenceGroupOutputProcessor.create_output_processor(
                self.scheduler_config,
                self.tokenizer,
                self.scheduler,
                self.seq_counter,
                get_tokenizer_for_seq,
                stop_checker=StopChecker(
                    self.scheduler_config.max_model_len,
                    get_tokenizer_for_seq,
                ),
            ))

    def _initialize_kv_caches(self) -> None:
        """Initialize the KV cache in the worker(s).

        The workers will determine the number of blocks in both the GPU cache
        and the swap CPU cache.
        """
        num_gpu_blocks, num_cpu_blocks = (
            self.model_executor.determine_num_available_blocks())

        if self.cache_config.num_gpu_blocks_override is not None:
            num_gpu_blocks_override = self.cache_config.num_gpu_blocks_override
            logger.info(
                "Overriding num_gpu_blocks=%d with "
                "num_gpu_blocks_override=%d", num_gpu_blocks,
                num_gpu_blocks_override)
            num_gpu_blocks = num_gpu_blocks_override

        self.cache_config.num_gpu_blocks = num_gpu_blocks
        self.cache_config.num_cpu_blocks = num_cpu_blocks

        self.model_executor.initialize_cache(num_gpu_blocks, num_cpu_blocks)

    @classmethod
    def _get_executor_cls(cls,
                          engine_config: EngineConfig) -> Type[ExecutorBase]:
        distributed_executor_backend = (
            engine_config.parallel_config.distributed_executor_backend)
        # Initialize the cluster and specify the executor class.
        if isinstance(distributed_executor_backend, type):
            if not issubclass(distributed_executor_backend, ExecutorBase):
                raise TypeError(
                    "distributed_executor_backend must be a subclass of "
                    f"ExecutorBase. Got {distributed_executor_backend}.")
            if distributed_executor_backend.uses_ray:  # type: ignore
                initialize_ray_cluster(engine_config.parallel_config)
            executor_class = distributed_executor_backend
        elif engine_config.device_config.device_type == "neuron":
            from vllm.executor.neuron_executor import NeuronExecutor
            executor_class = NeuronExecutor
        elif engine_config.device_config.device_type == "tpu":
            if distributed_executor_backend == "ray":
                initialize_ray_cluster(engine_config.parallel_config)
                from vllm.executor.ray_tpu_executor import RayTPUExecutor
                executor_class = RayTPUExecutor
            else:
                assert distributed_executor_backend is None
                from vllm.executor.tpu_executor import TPUExecutor
                executor_class = TPUExecutor
        elif engine_config.device_config.device_type == "cpu":
            from vllm.executor.cpu_executor import CPUExecutor
            executor_class = CPUExecutor
        elif engine_config.device_config.device_type == "openvino":
            from vllm.executor.openvino_executor import OpenVINOExecutor
            executor_class = OpenVINOExecutor
        elif engine_config.device_config.device_type == "xpu":
            if distributed_executor_backend == "ray":
                initialize_ray_cluster(engine_config.parallel_config)
                from vllm.executor.ray_xpu_executor import RayXPUExecutor
                executor_class = RayXPUExecutor
            else:
                from vllm.executor.xpu_executor import XPUExecutor
                executor_class = XPUExecutor
        elif distributed_executor_backend == "ray":
            initialize_ray_cluster(engine_config.parallel_config)
            from vllm.executor.ray_gpu_executor import RayGPUExecutor
            executor_class = RayGPUExecutor
        elif distributed_executor_backend == "mp":
            from vllm.executor.multiproc_gpu_executor import (
                MultiprocessingGPUExecutor)
            assert not envs.VLLM_USE_RAY_SPMD_WORKER, (
                "multiprocessing distributed executor backend does not "
                "support VLLM_USE_RAY_SPMD_WORKER=1")
            executor_class = MultiprocessingGPUExecutor
        else:
            from vllm.executor.gpu_executor import GPUExecutor
            executor_class = GPUExecutor
        return executor_class

    @classmethod
    def from_engine_args(
        cls,
        engine_args: EngineArgs,
        usage_context: UsageContext = UsageContext.ENGINE_CONTEXT,
        stat_loggers: Optional[Dict[str, StatLoggerBase]] = None,
    ) -> "LLMEngine":
        """Creates an LLM engine from the engine arguments."""
        # Create the engine configs.
        engine_config = engine_args.create_engine_config()
        executor_class = cls._get_executor_cls(engine_config)
        # Create the LLM engine.
        engine = cls(
            **engine_config.to_dict(),
            executor_class=executor_class,
            log_stats=not engine_args.disable_log_stats,
            usage_context=usage_context,
            stat_loggers=stat_loggers,
        )

        return engine

    def __reduce__(self):
        # This is to ensure that the LLMEngine is not referenced in
        # the closure used to initialize Ray worker actors
        raise RuntimeError("LLMEngine should not be pickled!")

    def __del__(self):
        # Shutdown model executor when engine is garbage collected
        # Use getattr since __init__ can fail before the field is set
        if model_executor := getattr(self, "model_executor", None):
            model_executor.shutdown()

    MISSING_TOKENIZER_GROUP_MSG = ("Unable to get tokenizer because "
                                   "skip_tokenizer_init is True")

    def get_tokenizer_group(
            self,
            fail_msg: str = MISSING_TOKENIZER_GROUP_MSG) -> BaseTokenizerGroup:
        if self.tokenizer is None:
            raise ValueError(fail_msg)

        return self.tokenizer

    def get_tokenizer(
        self,
        lora_request: Optional[LoRARequest] = None,
    ) -> AnyTokenizer:
        return self.get_tokenizer_group().get_lora_tokenizer(lora_request)

    def _init_tokenizer(self) -> BaseTokenizerGroup:
        return init_tokenizer_from_configs(
            model_config=self.model_config,
            scheduler_config=self.scheduler_config,
            parallel_config=self.parallel_config,
            enable_lora=bool(self.lora_config))

    def _verify_args(self) -> None:
        self.model_config.verify_with_parallel_config(self.parallel_config)
        self.cache_config.verify_with_parallel_config(self.parallel_config)
        if self.lora_config:
            self.lora_config.verify_with_model_config(self.model_config)
            self.lora_config.verify_with_scheduler_config(
                self.scheduler_config)
        if self.prompt_adapter_config:
            self.prompt_adapter_config.verify_with_model_config(
                self.model_config)

    def _get_bos_token_id(self,
                          lora_request: Optional[LoRARequest] = None
                          ) -> Optional[int]:
        if self.tokenizer is None:
            logger.warning("Using None for BOS token id because tokenizer "
                           "is not initialized")
            return None

        return self.tokenizer.get_lora_tokenizer(lora_request).bos_token_id

    def _get_eos_token_id(self,
                          lora_request: Optional[LoRARequest] = None
                          ) -> Optional[int]:
        if self.tokenizer is None:
            logger.warning("Using None for EOS token id because tokenizer "
                           "is not initialized")
            return None

        return self.tokenizer.get_lora_tokenizer(lora_request).eos_token_id

    def _get_decoder_start_token_id(self) -> Optional[int]:
        '''
        Obtain the decoder start token id employed by an encoder/decoder
        model. Returns None for non-encoder/decoder models or if the
        model config is unavailable.
        '''

        if not self.is_encoder_decoder_model():
            logger.warning("Using None for decoder start token id because "
                           "this is not an encoder/decoder model.")
            return None

        if (self.model_config is None or self.model_config.hf_config is None):
            logger.warning("Using None for decoder start token id because "
                           "model config is not available.")
            return None

        dec_start_token_id = getattr(self.model_config.hf_config,
                                     'decoder_start_token_id', None)
        if dec_start_token_id is None:
            logger.warning("Falling back on <BOS> for decoder start token id "
                           "because decoder start token id is not available.")
            dec_start_token_id = self._get_bos_token_id()

        return dec_start_token_id

    def _add_processed_request(
        self,
        request_id: str,
        processed_inputs: Union[LLMInputs, EncoderDecoderLLMInputs],
        params: Union[SamplingParams, PoolingParams],
        arrival_time: float,
        lora_request: Optional[LoRARequest],
        prompt_adapter_request: Optional[PromptAdapterRequest],
        trace_headers: Optional[Mapping[str, str]] = None,
    ) -> None:
        # Create the sequences.
        block_size = self.cache_config.block_size
        seq_id = next(self.seq_counter)
        eos_token_id = self._get_eos_token_id(lora_request)

        seq = Sequence(seq_id, processed_inputs, block_size, eos_token_id,
                       lora_request, prompt_adapter_request)

        encoder_seq = None
        if 'encoder_prompt_token_ids' in processed_inputs:
            encoder_seq = Sequence(seq_id,
                                   processed_inputs,
                                   block_size,
                                   eos_token_id,
                                   lora_request,
                                   prompt_adapter_request,
                                   from_decoder_prompt=False)

        # Create a SequenceGroup based on SamplingParams or PoolingParams
        if isinstance(params, SamplingParams):
            seq_group = self._create_sequence_group_with_sampling(
                request_id,
                seq,
                params,
                arrival_time=arrival_time,
                lora_request=lora_request,
                trace_headers=trace_headers,
                prompt_adapter_request=prompt_adapter_request,
                encoder_seq=encoder_seq)
        elif isinstance(params, PoolingParams):
            seq_group = self._create_sequence_group_with_pooling(
                request_id,
                seq,
                params,
                arrival_time=arrival_time,
                lora_request=lora_request,
                prompt_adapter_request=prompt_adapter_request,
                encoder_seq=encoder_seq)
        else:
            raise ValueError(
                "Either SamplingParams or PoolingParams must be provided.")

        # Add the sequence group to the scheduler with least unfinished seqs.
        costs = [
            scheduler.get_num_unfinished_seq_groups()
            for scheduler in self.scheduler
        ]
        min_cost_scheduler = self.scheduler[costs.index(min(costs))]
        min_cost_scheduler.add_seq_group(seq_group)

    def stop_remote_worker_execution_loop(self) -> None:
        self.model_executor.stop_remote_worker_execution_loop()

    _LLMInputComponentsType = Tuple[str, List[int]]

    def _prepare_decoder_input_ids_for_generation(
        self,
        decoder_input_ids: Optional[List[int]],
    ) -> List[int]:
        """
        Prepares `decoder_input_ids` for generation with encoder-decoder models.

        Based on

        https://github.com/huggingface/transformers/blob/
        4037a2b5b1278736e566aec12e169100275545ea/
        src/transformers/generation/utils.py

        specifically GenerationMixin._prepare_decoder_input_ids_for_generation()

        Arguments:

        * decoder_input_ids: input token ids to preprocess

        Returns:

        * Processed token list
        """

        decoder_start_token_id = self._get_decoder_start_token_id()
        assert decoder_start_token_id is not None

        if decoder_input_ids is None:
            # no decoder prompt input ->
            # use decoder_start_token_id as decoder_input_ids
            decoder_input_ids = self._get_default_enc_dec_decoder_prompt()

        if (len(decoder_input_ids) == 0
                or decoder_input_ids[0] != decoder_start_token_id):
            decoder_input_ids = [decoder_start_token_id] + decoder_input_ids

        return decoder_input_ids

    def _tokenize_prompt(
        self,
        prompt: str,
        request_id: str,
        lora_request: Optional[LoRARequest],
    ) -> List[int]:
        '''
        Wrapper around application of the model's tokenizer.

        Arguments:

        * prompt
        * request_id
        * lora_request

        Returns:

        * prompt token ids
        '''

        tokenizer = self.get_tokenizer_group("prompts must be None if "
                                             "skip_tokenizer_init is True")

        return tokenizer.encode(request_id=request_id,
                                prompt=prompt,
                                lora_request=lora_request)

    def _extract_prompt_components(
        self,
        inputs: SingletonPromptInputs,
        request_id: str,
        lora_request: Optional[LoRARequest] = None,
    ) -> PromptComponents:
        '''
        Extract the components of any single encoder or decoder input prompt.

        Arguments:

        * request_id
        * inputs: single encoder or decoder input prompt
        * lora_request: this is only valid for decoder prompts

        Returns:

        * prompt
        * prompt_token_ids
        * multi_modal_data
        '''

        if isinstance(inputs, str):
            prompt = inputs
            prompt_token_ids = self._tokenize_prompt(
                prompt,
                request_id=request_id,
                lora_request=lora_request,
            )
            multi_modal_data = None
        elif isinstance(inputs, dict):
            if "prompt_token_ids" in inputs:
                prompt = None
                prompt_token_ids = inputs["prompt_token_ids"]
            else:
                # NOTE: This extra assignment is required to pass mypy
                prompt = parsed_prompt = inputs["prompt"]
                prompt_token_ids = self._tokenize_prompt(
                    parsed_prompt,
                    request_id=request_id,
                    lora_request=lora_request,
                )

            multi_modal_data = inputs.get("multi_modal_data")
        else:
            assert_never(inputs)

        return prompt, prompt_token_ids, multi_modal_data

    def _apply_prompt_adapter(
        self,
        prompt_token_ids: List[int],
        prompt_adapter_request: Optional[PromptAdapterRequest],
    ) -> List[int]:
        if prompt_adapter_request:
            prompt_token_ids = (
                [0] * prompt_adapter_request.prompt_adapter_num_virtual_tokens
                + prompt_token_ids)

        return prompt_token_ids

    def _get_default_enc_dec_decoder_prompt(self) -> List[int]:
        '''
        Specifically for encoder/decoder models:
        generate a default decoder prompt for when
        the user specifies only the encoder prompt.

        Encoder/decoder models utilize the decoder
        prompt in different ways; as new models are
        added, it is intended that this function
        will be extended to produce differing
        default decoder prompts, depending on the
        model variety.

        Absent a special case, the default behavior
        of this method is to mirror the behavior of
        the HuggingFace (HF) GenerationMixin for a None
        decoder prompt, which is to employ a logit processor
        setting to force the first decoded token to be <BOS>.
        Here, this behavior is approximated by having the
        "default" decoder prompt be <BOS>.

        However, it is possible that in the future
        other models may have different or more 
        complex logic for the default decoder prompt.
        This motivates having a special helper method
        for default decoder prompts.

        Returns:

        * prompt_token_ids
        '''

        bos_token_id = self._get_bos_token_id()
        assert bos_token_id is not None
        return [bos_token_id]

    def _build_enc_dec_llm_inputs(
        self,
        encoder_comps: PromptComponents,
        decoder_comps: DecoderPromptComponents,
    ) -> EncoderDecoderLLMInputs:
        encoder_prompt, encoder_prompt_ids, encoder_mm_data = encoder_comps
        decoder_prompt, decoder_prompt_ids, decoder_mm_data = decoder_comps

        if encoder_mm_data is not None or decoder_mm_data is not None:
            raise ValueError("Multi-modal encoder-decoder models are "
                             "not supported yet")

        decoder_prompt_ids = (
            self._prepare_decoder_input_ids_for_generation(decoder_prompt_ids))

        return EncoderDecoderLLMInputs(
            prompt_token_ids=decoder_prompt_ids,
            prompt=decoder_prompt,
            encoder_prompt_token_ids=encoder_prompt_ids,
            encoder_prompt=encoder_prompt,
        )

    def _process_encoder_decoder_prompt(
        self,
        inputs: PromptInputs,
        request_id: str,
    ) -> EncoderDecoderLLMInputs:
        '''
        For encoder/decoder models only:
        Process an input prompt into an
        :class:`EncoderDecoderLLMInputs` instance.

        There are two types of input prompts:
        singleton prompts which carry only the
        encoder prompt, and explicit encoder/decoder
        prompts which carry both the encoder and the
        decoder prompts as member variables.

        This function handles the following scenarios:
        * Singleton encoder prompt: extract encoder prompt
          token ids & infer default decoder prompt token ids
        * Explicit encoder/decoder prompt: extract encoder
          and decoder prompt token ids

        Note that for Explicit encoder/decoder prompts,
        each sub-prompt (encoder or decoder prompt) can
        have any possible singleton type; thus this
        method relies on helper functions to obtain
        token ids for the sub-prompts.
        
        Arguments:

        * inputs: an input prompt
        * request_id

        Returns:

        * :class:`EncoderDecoderLLMInputs` instance
        '''

        encoder_comps: PromptComponents
        decoder_comps: DecoderPromptComponents

        if is_explicit_encoder_decoder_prompt(inputs):
            encoder_comps = self._extract_prompt_components(
                inputs["encoder_prompt"],
                request_id=request_id,
            )

            if (decoder_input := inputs["decoder_prompt"]) is None:
                decoder_comps = None, None, None
            else:
                decoder_comps = self._extract_prompt_components(
                    decoder_input,
                    request_id=request_id,
                )
        else:
            encoder_comps = self._extract_prompt_components(
                inputs,
                request_id=request_id,
            )

            decoder_comps = None, None, None

        return self._build_enc_dec_llm_inputs(encoder_comps, decoder_comps)

    def _build_decoder_only_llm_inputs(
        self,
        prompt_comps: PromptComponents,
        prompt_adapter_request: Optional[PromptAdapterRequest],
    ) -> LLMInputs:
        prompt, prompt_token_ids, multi_modal_data = prompt_comps

        prompt_token_ids = self._apply_prompt_adapter(
            prompt_token_ids, prompt_adapter_request=prompt_adapter_request)

        return LLMInputs(prompt_token_ids=prompt_token_ids,
                         prompt=prompt,
                         multi_modal_data=multi_modal_data)

    def _process_decoder_only_prompt(
        self,
        inputs: SingletonPromptInputs,
        request_id: str,
        lora_request: Optional[LoRARequest] = None,
        prompt_adapter_request: Optional[PromptAdapterRequest] = None,
    ) -> LLMInputs:
        '''
        For decoder-only models:
        Process an input prompt into an :class:`LLMInputs` instance.

        Arguments:

        * inputs: input prompt
        * request_id
        * lora_request
        * prompt_adapter_request

        Returns:

        * :class:`LLMInputs` instance
        '''

        prompt_comps = self._extract_prompt_components(
            inputs,
            request_id=request_id,
            lora_request=lora_request,
        )

        return self._build_decoder_only_llm_inputs(
            prompt_comps,
            prompt_adapter_request=prompt_adapter_request,
        )

    def process_model_inputs(
        self,
        inputs: PromptInputs,
        request_id: str,
        lora_request: Optional[LoRARequest] = None,
        prompt_adapter_request: Optional[PromptAdapterRequest] = None,
    ) -> Union[LLMInputs, EncoderDecoderLLMInputs]:

        if self.is_encoder_decoder_model():
            # Encoder-decoder model requires special mapping of
            # input prompts to encoder & decoder
            model_inputs = self._process_encoder_decoder_prompt(
                inputs,
                request_id=request_id,
            )
        else:
            if is_explicit_encoder_decoder_prompt(inputs):
                raise ValueError("Cannot pass encoder-decoder prompt "
                                 "to decoder-only models")

            # Decoder-only operation
            model_inputs = self._process_decoder_only_prompt(
                inputs,
                request_id=request_id,
                lora_request=lora_request,
                prompt_adapter_request=prompt_adapter_request,
            )

        return self.input_processor(model_inputs)

    def add_request(
        self,
        request_id: str,
        inputs: PromptInputs,
        params: Union[SamplingParams, PoolingParams],
        arrival_time: Optional[float] = None,
        lora_request: Optional[LoRARequest] = None,
        trace_headers: Optional[Mapping[str, str]] = None,
        prompt_adapter_request: Optional[PromptAdapterRequest] = None,
    ) -> None:
        """Add a request to the engine's request pool.

        The request is added to the request pool and will be processed by the
        scheduler as `engine.step()` is called. The exact scheduling policy is
        determined by the scheduler.

        Args:
            request_id: The unique ID of the request.
            inputs: The inputs to the LLM. See
                :class:`~vllm.inputs.PromptInputs`
                for more details about the format of each input.
            params: Parameters for sampling or pooling.
                :class:`~vllm.SamplingParams` for text generation.
                :class:`~vllm.PoolingParams` for pooling.
            arrival_time: The arrival time of the request. If None, we use
                the current monotonic time.
            trace_headers: OpenTelemetry trace headers.

        Details:
            - Set arrival_time to the current time if it is None.
            - Set prompt_token_ids to the encoded prompt if it is None.
            - Create `best_of` number of :class:`~vllm.Sequence` objects.
            - Create a :class:`~vllm.SequenceGroup` object
              from the list of :class:`~vllm.Sequence`.
            - Add the :class:`~vllm.SequenceGroup` object to the scheduler.

        Example:
            >>> # initialize engine
            >>> engine = LLMEngine.from_engine_args(engine_args)
            >>> # set request arguments
            >>> example_prompt = "Who is the president of the United States?"
            >>> sampling_params = SamplingParams(temperature=0.0)
            >>> request_id = 0
            >>>
            >>> # add the request to the engine
            >>> engine.add_request(
            >>>    str(request_id),
            >>>    example_prompt,
            >>>    SamplingParams(temperature=0.0))
            >>> # continue the request processing
            >>> ...
        """
        if lora_request is not None and not self.lora_config:
            raise ValueError(f"Got lora_request {lora_request} but LoRA is "
                             "not enabled!")
        if arrival_time is None:
            arrival_time = time.time()

        processed_inputs = self.process_model_inputs(
            inputs,
            request_id=request_id,
            lora_request=lora_request,
            prompt_adapter_request=prompt_adapter_request,
        )

        self._add_processed_request(
            request_id=request_id,
            processed_inputs=processed_inputs,
            params=params,
            arrival_time=arrival_time,
            lora_request=lora_request,
            prompt_adapter_request=prompt_adapter_request,
            trace_headers=trace_headers,
        )

    def _create_sequence_group_with_sampling(
        self,
        request_id: str,
        seq: Sequence,
        sampling_params: SamplingParams,
        arrival_time: float,
        lora_request: Optional[LoRARequest],
        trace_headers: Optional[Mapping[str, str]] = None,
        prompt_adapter_request: Optional[PromptAdapterRequest] = None,
        encoder_seq: Optional[Sequence] = None,
    ) -> SequenceGroup:
        """Creates a SequenceGroup with SamplingParams."""
        max_logprobs = self.get_model_config().max_logprobs
        if (sampling_params.logprobs
                and sampling_params.logprobs > max_logprobs) or (
                    sampling_params.prompt_logprobs
                    and sampling_params.prompt_logprobs > max_logprobs):
            raise ValueError(f"Cannot request more than "
                             f"{max_logprobs} logprobs.")

        # Defensive copy of SamplingParams, which are used by the sampler,
        # this doesn't deep-copy LogitsProcessor objects
        sampling_params = sampling_params.clone()

        sampling_params.update_from_generation_config(
            self.generation_config_fields, seq.eos_token_id)

        # Create the sequence group.
        seq_group = SequenceGroup(
            request_id=request_id,
            seqs=[seq],
            arrival_time=arrival_time,
            sampling_params=sampling_params,
            lora_request=lora_request,
            trace_headers=trace_headers,
            prompt_adapter_request=prompt_adapter_request,
            encoder_seq=encoder_seq)

        return seq_group

    def _create_sequence_group_with_pooling(
        self,
        request_id: str,
        seq: Sequence,
        pooling_params: PoolingParams,
        arrival_time: float,
        lora_request: Optional[LoRARequest],
        prompt_adapter_request: Optional[PromptAdapterRequest],
        encoder_seq: Optional[Sequence] = None,
    ) -> SequenceGroup:
        """Creates a SequenceGroup with PoolingParams."""
        # Defensive copy of PoolingParams, which are used by the pooler
        pooling_params = pooling_params.clone()
        # Create the sequence group.
        seq_group = SequenceGroup(
            request_id=request_id,
            seqs=[seq],
            arrival_time=arrival_time,
            lora_request=lora_request,
            pooling_params=pooling_params,
            prompt_adapter_request=prompt_adapter_request,
            encoder_seq=encoder_seq)
        return seq_group

    def abort_request(self, request_id: Union[str, Iterable[str]]) -> None:
        """Aborts a request(s) with the given ID.

        Args:
            request_id: The ID(s) of the request to abort.

        Details:
            - Refer to the
              :meth:`~vllm.core.scheduler.Scheduler.abort_seq_group`
              from class :class:`~vllm.core.scheduler.Scheduler`.

        Example:
            >>> # initialize engine and add a request with request_id
            >>> request_id = str(0)
            >>> # abort the request
            >>> engine.abort_request(request_id)
        """
        for scheduler in self.scheduler:
            scheduler.abort_seq_group(request_id)

    def get_model_config(self) -> ModelConfig:
        """Gets the model configuration."""
        return self.model_config

    def get_parallel_config(self) -> ParallelConfig:
        """Gets the parallel configuration."""
        return self.parallel_config

    def get_decoding_config(self) -> DecodingConfig:
        """Gets the decoding configuration."""
        return self.decoding_config

    def get_scheduler_config(self) -> SchedulerConfig:
        """Gets the scheduler configuration."""
        return self.scheduler_config

    def get_lora_config(self) -> LoRAConfig:
        """Gets the LoRA configuration."""
        return self.lora_config

    def get_num_unfinished_requests(self) -> int:
        """Gets the number of unfinished requests."""
        return sum(scheduler.get_num_unfinished_seq_groups()
                   for scheduler in self.scheduler)

    def has_unfinished_requests(self) -> bool:
        """Returns True if there are unfinished requests."""
        return any(scheduler.has_unfinished_seqs()
                   for scheduler in self.scheduler)

    def has_unfinished_requests_for_virtual_engine(
            self, virtual_engine: int) -> bool:
        """
        Returns True if there are unfinished requests for the virtual engine.
        """
        return self.scheduler[virtual_engine].has_unfinished_seqs()

    def _process_sequence_group_outputs(
        self,
        seq_group: SequenceGroup,
        outputs: List[EmbeddingSequenceGroupOutput],
    ) -> None:
        seq_group.embeddings = outputs[0].embeddings

        for seq in seq_group.get_seqs():
            seq.status = SequenceStatus.FINISHED_STOPPED

        return

    def _process_model_outputs(
        self,
        output: GenericSequence[Union[SamplerOutput, PoolerOutput]],
        scheduled_seq_groups: List[ScheduledSequenceGroup],
        ignored_seq_groups: List[SequenceGroup],
        seq_group_metadata_list: List[SequenceGroupMetadata],
    ) -> List[Union[RequestOutput, EmbeddingRequestOutput]]:
        """Apply the model output to the sequences in the scheduled seq groups.

        Returns RequestOutputs that can be returned to the client.
        """

        now = time.time()

        # Organize outputs by [sequence group][step] instead of
        # [step][sequence group].
        output_by_sequence_group = create_output_by_sequence_group(
            output, num_seq_groups=len(scheduled_seq_groups))

        # Update the scheduled sequence groups with the model outputs.
        for scheduled_seq_group, outputs, seq_group_meta in zip(
                scheduled_seq_groups, output_by_sequence_group,
                seq_group_metadata_list):
            seq_group = scheduled_seq_group.seq_group
            seq_group.update_num_computed_tokens(
                scheduled_seq_group.token_chunk_size)
            if output is not None and len(output) > 0:
                for o in output:
                    if (isinstance(o, SamplerOutput)
                            and seq_group.metrics is not None):
                        if seq_group.metrics.model_forward_time is not None:
                            seq_group.metrics.model_forward_time += (
                                o.model_forward_time)
                        else:
                            seq_group.metrics.model_forward_time = (
                                o.model_forward_time)
                        if seq_group.metrics.model_execute_time is not None:
                            seq_group.metrics.model_execute_time += (
                                o.model_execute_time)
                        else:
                            seq_group.metrics.model_execute_time = (
                                o.model_execute_time)
            if self.model_config.embedding_mode:
                self._process_sequence_group_outputs(seq_group, outputs)
                continue

            self.output_processor.process_prompt_logprob(seq_group, outputs)
            if seq_group_meta.do_sample:
                self.output_processor.process_outputs(seq_group, outputs)

        # Free the finished sequence groups.
        for scheduler in self.scheduler:
            scheduler.free_finished_seq_groups()

        # Create the outputs.
        request_outputs: List[Union[RequestOutput,
                                    EmbeddingRequestOutput]] = []
        for scheduled_seq_group in scheduled_seq_groups:
            seq_group = scheduled_seq_group.seq_group
            seq_group.maybe_set_first_token_time(now)
            request_output = RequestOutputFactory.create(seq_group)
            request_outputs.append(request_output)
        for seq_group in ignored_seq_groups:
            request_output = RequestOutputFactory.create(seq_group)
            request_outputs.append(request_output)
        return request_outputs

    def step(self) -> List[Union[RequestOutput, EmbeddingRequestOutput]]:
        """Performs one decoding iteration and returns newly generated results.

        .. figure:: https://i.imgur.com/sv2HssD.png
            :alt: Overview of the step function
            :align: center

            Overview of the step function.

        Details:
            - Step 1: Schedules the sequences to be executed in the next
              iteration and the token blocks to be swapped in/out/copy.

                - Depending on the scheduling policy,
                  sequences may be `preempted/reordered`.
                - A Sequence Group (SG) refer to a group of sequences
                  that are generated from the same prompt.

            - Step 2: Calls the distributed executor to execute the model.
            - Step 3: Processes the model output. This mainly includes:

                - Decodes the relevant outputs.
                - Updates the scheduled sequence groups with model outputs
                  based on its `sampling parameters` (`use_beam_search` or not).
                - Frees the finished sequence groups.

            - Finally, it creates and returns the newly generated results.

        Example:
            >>> # Please see the example/ folder for more detailed examples.
            >>>
            >>> # initialize engine and request arguments
            >>> engine = LLMEngine.from_engine_args(engine_args)
            >>> example_inputs = [(0, "What is LLM?",
            >>>    SamplingParams(temperature=0.0))]
            >>>
            >>> # Start the engine with an event loop
            >>> while True:
            >>>     if example_inputs:
            >>>         req_id, prompt, sampling_params = example_inputs.pop(0)
            >>>         engine.add_request(str(req_id),prompt,sampling_params)
            >>>
            >>>     # continue the request processing
            >>>     request_outputs = engine.step()
            >>>     for request_output in request_outputs:
            >>>         if request_output.finished:
            >>>             # return or show the request output
            >>>
            >>>     if not (engine.has_unfinished_requests() or example_inputs):
            >>>         break
        """
        if self.parallel_config.pipeline_parallel_size > 1:
            raise NotImplementedError(
                "Pipeline parallelism is only supported through AsyncLLMEngine "
                "as performance will be severely degraded otherwise.")
        seq_group_metadata_list, scheduler_outputs = self.scheduler[
            0].schedule()

        if not scheduler_outputs.is_empty():
            finished_requests_ids = self.scheduler[
                0].get_and_reset_finished_requests_ids()
            execute_model_req = ExecuteModelRequest(
                seq_group_metadata_list=seq_group_metadata_list,
                blocks_to_swap_in=scheduler_outputs.blocks_to_swap_in,
                blocks_to_swap_out=scheduler_outputs.blocks_to_swap_out,
                blocks_to_copy=scheduler_outputs.blocks_to_copy,
                num_lookahead_slots=scheduler_outputs.num_lookahead_slots,
                running_queue_size=scheduler_outputs.running_queue_size,
                finished_requests_ids=finished_requests_ids)
            output = self.model_executor.execute_model(
                execute_model_req=execute_model_req)
        else:
            output = []

        request_outputs = self._process_model_outputs(
            output, scheduler_outputs.scheduled_seq_groups,
            scheduler_outputs.ignored_seq_groups, seq_group_metadata_list)

        # Log stats.
        self.do_log_stats(scheduler_outputs, output)

        # Tracing
        self.do_tracing(scheduler_outputs)

        if not self.has_unfinished_requests():
            # Stop the execute model loop in parallel workers until there are
            # more requests to process. This avoids waiting indefinitely in
            # torch.distributed ops which may otherwise timeout, and unblocks
            # the RPC thread in the workers so that they can process any other
            # queued control plane messages, such as add/remove lora adapters.
            self.model_executor.stop_remote_worker_execution_loop()

        return request_outputs

    def add_logger(self, logger_name: str, logger: StatLoggerBase) -> None:
        if logger_name in self.stat_loggers:
            raise KeyError(f"Logger with name {logger_name} already exists.")
        self.stat_loggers[logger_name] = logger

    def remove_logger(self, logger_name: str) -> None:
        if logger_name not in self.stat_loggers:
            raise KeyError(f"Logger with name {logger_name} does not exist.")
        del self.stat_loggers[logger_name]

    def do_log_stats(
            self,
            scheduler_outputs: Optional[SchedulerOutputs] = None,
            model_output: Optional[List[SamplerOutput]] = None) -> None:
        """Forced log when no requests active."""
        if self.log_stats:
            stats = self._get_stats(scheduler_outputs, model_output)
            for logger in self.stat_loggers.values():
                logger.log(stats)

    def _get_stats(
            self,
            scheduler_outputs: Optional[SchedulerOutputs],
            model_output: Optional[List[SamplerOutput]] = None) -> Stats:
        """Get Stats to be Logged to Prometheus.

        Args:
            scheduler_outputs: Optional, used to populate metrics related to
                the scheduled batch,
            model_output: Optional, used to emit speculative decoding metrics
                which are created by the workers.
        """
        now = time.time()

        # System State
        #   Scheduler State
        num_running_sys = sum(
            len(scheduler.running) for scheduler in self.scheduler)
        num_swapped_sys = sum(
            len(scheduler.swapped) for scheduler in self.scheduler)
        num_waiting_sys = sum(
            len(scheduler.waiting) for scheduler in self.scheduler)

        # KV Cache Usage in %
        num_total_gpu = self.cache_config.num_gpu_blocks
        gpu_cache_usage_sys = 0.
        if num_total_gpu is not None:
            num_free_gpu = sum(
                scheduler.block_manager.get_num_free_gpu_blocks()
                for scheduler in self.scheduler)
            gpu_cache_usage_sys = 1.0 - (num_free_gpu / num_total_gpu)

        num_total_cpu = self.cache_config.num_cpu_blocks
        cpu_cache_usage_sys = 0.
        if num_total_cpu is not None and num_total_cpu > 0:
            num_free_cpu = sum(
                scheduler.block_manager.get_num_free_cpu_blocks()
                for scheduler in self.scheduler)
            cpu_cache_usage_sys = 1.0 - (num_free_cpu / num_total_cpu)

        # Iteration stats
        num_prompt_tokens_iter = 0
        num_generation_tokens_iter = 0
        time_to_first_tokens_iter: List[float] = []
        time_per_output_tokens_iter: List[float] = []
        num_preemption_iter = (0 if scheduler_outputs is None else
                               scheduler_outputs.preempted)

        # Request stats
        #   Latency
        time_e2e_requests: List[float] = []
        #   Metadata
        num_prompt_tokens_requests: List[int] = []
        num_generation_tokens_requests: List[int] = []
        best_of_requests: List[int] = []
        n_requests: List[int] = []
        finished_reason_requests: List[str] = []

        # NOTE: This loop assumes prefill seq_groups are before
        # decode seq_groups in scheduled_seq_groups.
        if scheduler_outputs is not None:
            num_generation_tokens_from_prefill_groups = 0.
            # NOTE: if scheduler_outputs.num_prefill_groups > 0 and
            # the len of scheduler_outputs.scheduled_seq_groups is !=
            # scheduler_outputs.num_prefill_groups, this means that
            # chunked prefills have been detected.

            for idx, scheduled_seq_group in enumerate(
                    scheduler_outputs.scheduled_seq_groups):
                group_was_prefill = idx < scheduler_outputs.num_prefill_groups
                seq_group = scheduled_seq_group.seq_group

                # NOTE: a seq_group that completed all of its prefill tokens
                # in the last iteration will have seq_group.is_prefill() = False
                # with group_was_prefill = True
                if group_was_prefill:
                    # Number of prompt tokens.
                    num_prompt_tokens_iter += (
                        scheduled_seq_group.token_chunk_size)

                    # If the seq_group just finished the prefill state
                    # get TTFT.
                    if not seq_group.is_prefill():
                        latency = seq_group.get_last_latency(now)
                        time_to_first_tokens_iter.append(latency)

                        # One generation token per finished prefill.
                        num_generation_tokens_from_prefill_groups += (
                            seq_group.num_seqs())
                else:
                    # TPOTs.
                    latency = seq_group.get_last_latency(now)
                    time_per_output_tokens_iter.append(latency)

                # Because of chunked prefill, we can have a single sequence
                # group that does multiple prompt_runs. To prevent logging
                # the same metadata more than once per request, we standardize
                # on logging request level information for finished requests,
                # which can only happen once.
                if seq_group.is_finished():
                    # Latency timings
                    time_e2e_requests.append(now -
                                             seq_group.metrics.arrival_time)

                    # Metadata
                    num_prompt_tokens_requests.append(
                        len(seq_group.prompt_token_ids))
                    num_generation_tokens_requests.extend([
                        seq.get_output_len()
                        for seq in seq_group.get_finished_seqs()
                    ])
                    if seq_group.sampling_params is not None:
                        best_of_requests.append(
                            seq_group.sampling_params.best_of)
                        n_requests.append(seq_group.sampling_params.n)
                    finished_reason_requests.extend([
                        SequenceStatus.get_finished_reason(seq.status)
                        for seq in seq_group.get_finished_seqs()
                    ])

            # Number of generation tokens.
            #   num_batched_tokens equals the number of prompt_tokens plus the
            #   number of decode_tokens in a single iteration. So,
            #   num_generation_tokens = num_batched_tokens - num_prompt_tokens
            #   + num_generation_tokens_from_prefill_groups (since we generate
            #   one token on prefills on iters where the prefill finishes).
            num_generation_tokens_iter = (
                scheduler_outputs.num_batched_tokens - num_prompt_tokens_iter +
                num_generation_tokens_from_prefill_groups)

        # Spec decode, if enabled, emits specialized metrics from the worker in
        # sampler output.
        if model_output and (model_output[0].spec_decode_worker_metrics
                             is not None):
            spec_decode_metrics = model_output[0].spec_decode_worker_metrics
        else:
            spec_decode_metrics = None

        return Stats(
            now=now,
            # System stats
            #   Scheduler State
            num_running_sys=num_running_sys,
            num_swapped_sys=num_swapped_sys,
            num_waiting_sys=num_waiting_sys,
            #   KV Cache Usage in %
            gpu_cache_usage_sys=gpu_cache_usage_sys,
            cpu_cache_usage_sys=cpu_cache_usage_sys,

            # Iteration stats
            num_prompt_tokens_iter=num_prompt_tokens_iter,
            num_generation_tokens_iter=num_generation_tokens_iter,
            time_to_first_tokens_iter=time_to_first_tokens_iter,
            time_per_output_tokens_iter=time_per_output_tokens_iter,
            spec_decode_metrics=spec_decode_metrics,
            num_preemption_iter=num_preemption_iter,

            # Request stats
            #   Latency
            time_e2e_requests=time_e2e_requests,
            #   Metadata
            num_prompt_tokens_requests=num_prompt_tokens_requests,
            num_generation_tokens_requests=num_generation_tokens_requests,
            best_of_requests=best_of_requests,
            n_requests=n_requests,
            finished_reason_requests=finished_reason_requests,
        )

    def add_lora(self, lora_request: LoRARequest) -> bool:
        return self.model_executor.add_lora(lora_request)

    def remove_lora(self, lora_id: int) -> bool:
        return self.model_executor.remove_lora(lora_id)

    def list_loras(self) -> Set[int]:
        return self.model_executor.list_loras()

    def pin_lora(self, lora_id: int) -> bool:
        return self.model_executor.pin_lora(lora_id)

    def add_prompt_adapter(
            self, prompt_adapter_request: PromptAdapterRequest) -> bool:
        return self.model_executor.add_prompt_adapter(prompt_adapter_request)

    def remove_prompt_adapter(self, prompt_adapter_id: int) -> bool:
        return self.model_executor.remove_prompt_adapter(prompt_adapter_id)

    def list_prompt_adapters(self) -> List[int]:
        return self.model_executor.list_prompt_adapters()

    def check_health(self) -> None:
        if self.tokenizer:
            self.tokenizer.check_health()
        self.model_executor.check_health()

    def is_tracing_enabled(self) -> bool:
        return self.tracer is not None

    def do_tracing(self, scheduler_outputs: SchedulerOutputs) -> None:
        if self.tracer is None:
            return

        for scheduled_seq_group in scheduler_outputs.scheduled_seq_groups:
            seq_group = scheduled_seq_group.seq_group
            if seq_group.is_finished():
                self.create_trace_span(seq_group)

    def create_trace_span(self, seq_group: SequenceGroup) -> None:
        if self.tracer is None or seq_group.sampling_params is None:
            return
        arrival_time_nano_seconds = int(seq_group.metrics.arrival_time * 1e9)

        trace_context = extract_trace_context(seq_group.trace_headers)

        with self.tracer.start_as_current_span(
                "llm_request",
                kind=SpanKind.SERVER,
                context=trace_context,
                start_time=arrival_time_nano_seconds) as seq_span:
            metrics = seq_group.metrics
            ttft = metrics.first_token_time - metrics.arrival_time
            e2e_time = metrics.finished_time - metrics.arrival_time
            # attribute names are based on
            # https://github.com/open-telemetry/semantic-conventions/blob/main/docs/gen-ai/llm-spans.md
            seq_span.set_attribute(SpanAttributes.LLM_RESPONSE_MODEL,
                                   self.model_config.model)
            seq_span.set_attribute(SpanAttributes.LLM_REQUEST_ID,
                                   seq_group.request_id)
            seq_span.set_attribute(SpanAttributes.LLM_REQUEST_TEMPERATURE,
                                   seq_group.sampling_params.temperature)
            seq_span.set_attribute(SpanAttributes.LLM_REQUEST_TOP_P,
                                   seq_group.sampling_params.top_p)
            seq_span.set_attribute(SpanAttributes.LLM_REQUEST_MAX_TOKENS,
                                   seq_group.sampling_params.max_tokens)
            seq_span.set_attribute(SpanAttributes.LLM_REQUEST_BEST_OF,
                                   seq_group.sampling_params.best_of)
            seq_span.set_attribute(SpanAttributes.LLM_REQUEST_N,
                                   seq_group.sampling_params.n)
            seq_span.set_attribute(SpanAttributes.LLM_USAGE_NUM_SEQUENCES,
                                   seq_group.num_seqs())
            seq_span.set_attribute(SpanAttributes.LLM_USAGE_PROMPT_TOKENS,
                                   len(seq_group.prompt_token_ids))
            seq_span.set_attribute(
                SpanAttributes.LLM_USAGE_COMPLETION_TOKENS,
                sum([
                    seq.get_output_len()
                    for seq in seq_group.get_finished_seqs()
                ]))
            seq_span.set_attribute(SpanAttributes.LLM_LATENCY_TIME_IN_QUEUE,
                                   metrics.time_in_queue)
            seq_span.set_attribute(
                SpanAttributes.LLM_LATENCY_TIME_TO_FIRST_TOKEN, ttft)
            seq_span.set_attribute(SpanAttributes.LLM_LATENCY_E2E, e2e_time)
            if metrics.scheduler_time is not None:
                seq_span.set_attribute(
                    SpanAttributes.LLM_LATENCY_TIME_IN_SCHEDULER,
                    metrics.scheduler_time)
            if metrics.model_forward_time is not None:
                seq_span.set_attribute(
                    SpanAttributes.LLM_LATENCY_TIME_IN_MODEL_FORWARD,
                    metrics.model_forward_time / 1000.0)
            if metrics.model_execute_time is not None:
                seq_span.set_attribute(
                    SpanAttributes.LLM_LATENCY_TIME_IN_MODEL_EXECUTE,
                    metrics.model_execute_time)

    def is_encoder_decoder_model(self):
        return self.model_config.is_encoder_decoder_model

    def is_embedding_model(self):
        return self.model_config.is_embedding_model<|MERGE_RESOLUTION|>--- conflicted
+++ resolved
@@ -243,15 +243,9 @@
 
         if not self.model_config.skip_tokenizer_init:
             self.tokenizer = self._init_tokenizer()
-<<<<<<< HEAD
-        else:
-            self.tokenizer = None
-=======
-            self.detokenizer = Detokenizer(self.tokenizer)
             tokenizer_group = self.get_tokenizer_group()
         else:
             self.tokenizer = None
-            self.detokenizer = None
             tokenizer_group = None
 
         # Ensure that the function doesn't contain a reference to self,
@@ -260,7 +254,6 @@
             assert tokenizer_group, ("tokenizer_group cannot be None, "
                                      "make sure skip_tokenizer_init is False")
             return tokenizer_group.get_lora_tokenizer(sequence.lora_request)
->>>>>>> fb377d7e
 
         self.seq_counter = Counter()
         self.generation_config_fields = _load_generation_config_dict(
